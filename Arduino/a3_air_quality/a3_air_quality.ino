--- conflicted
+++ resolved
@@ -139,7 +139,6 @@
   Serial.println(deviceId);
   // You can provide a unique client ID, if not set the library uses
   // Arduino-millis() Each client must have a unique client ID
-<<<<<<< HEAD
   mqttClient.setId(deviceId);
   mqttClient.setKeepAliveInterval(30000);
   // Set LWT message that activates if client loses MQTT connection
@@ -152,10 +151,6 @@
   Serial.println(topic);
   snprintf(connectionTopic, sizeof(connectionTopic), "A3/AirQuality/Connection/%s", deviceId);
   Serial.println(connectionTopic);
-=======
-  mqttClient.setId(SENSOR_ID);
-
->>>>>>> 9f7b5726
   // You can provide a username and password for authentication
   mqttClient.setUsernamePassword(SECRET_USERNAME, SECRET_PASSWORD);
 
@@ -386,11 +381,7 @@
   StaticJsonDocument<512> doc;
 
   doc["timestamp"] = timestamp;
-<<<<<<< HEAD
   doc["sensorid"] = deviceId;
-=======
-  doc["sensorid"] = SENSOR_ID;
->>>>>>> 9f7b5726
   doc["pm1_0"] = currentData.pm1_0;
   doc["pm2_5"] = currentData.pm2_5;
   doc["pm10"] = currentData.pm10;
